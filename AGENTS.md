--- conflicted
+++ resolved
@@ -6,11 +6,8 @@
 - Lint code with `npm run lint` before committing.
 - Build with `npm run build` to ensure TypeScript compiles. The compiled output
   is written to `dist/`, which is gitignored and should not be committed.
-<<<<<<< HEAD
 - A `prepare` script builds `dist/` when installing from git, so `npx -y <repo>`
   works without committing compiled files.
-=======
->>>>>>> 861745b8
 - Run `ruff` on any Python files with `select = ["ALL"]`. Only ignore rules with a strong justification.
 - Keep `@modelcontextprotocol/sdk` and `zod` listed as both peer and dev dependencies. Their versions should match across sections of `package.json`.
 - Ensure `@types/node` is installed and referenced via `tsconfig.json` under `compilerOptions.types`.
